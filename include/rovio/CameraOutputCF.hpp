--- conflicted
+++ resolved
@@ -114,37 +114,17 @@
   void eval(mtOutput& output, const mtInput& input, const mtMeas& meas, double dt = 0.0) const{
     // WrWC = WrWM + qWM*(MrMC)
     // CwWC = qCM*MwWM
-<<<<<<< HEAD
-    // CvC = qCM*(MvM + MwWM x MrMC)
-    // qCW = qCM*qWM^T
-    output.template get<mtOutput::_pos>() = input.template get<mtInput::_pos>()+input.template get<mtInput::_att>().rotate(input.get_MrMC(camID_));
-    output.template get<mtOutput::_ror>() = input.get_qCM(camID_).rotate(V3D(input.template get<mtInput::_aux>().MwWMmeas_-input.template get<mtInput::_gyb>()));
-    output.template get<mtOutput::_vel>() =
-        input.get_qCM(camID_).rotate(V3D(-input.template get<mtInput::_vel>() + gSM(V3D(input.template get<mtInput::_aux>().MwWMmeas_-input.template get<mtInput::_gyb>()))*input.get_MrMC(camID_)));
-    output.template get<mtOutput::_att>() = input.get_qCM(camID_)*input.template get<mtInput::_att>().inverted();
-=======
     // CvC  = qCM*(MvM + MwWM x MrMC)
     // qCW  = qCM*qWM^T
     output.WrWC() = input.WrWM()+input.qWM().rotate(input.MrMC(camID_));
     output.CwWC() = input.qCM(camID_).rotate(V3D(input.aux().MwWMmeas_-input.gyb()));
     output.CvC()  = input.qCM(camID_).rotate(V3D(-input.MvM() + gSM(V3D(input.aux().MwWMmeas_-input.gyb()))*input.MrMC(camID_)));
     output.qCW()  = input.qCM(camID_)*input.qWM().inverted();
->>>>>>> 166c7e11
   }
   void jacInput(mtJacInput& J, const mtInput& input, const mtMeas& meas, double dt = 0.0) const{
     J.setZero();
     J.template block<3,3>(mtOutput::template getId<mtOutput::_pos>(),mtInput::template getId<mtInput::_pos>()) = M3D::Identity();
     J.template block<3,3>(mtOutput::template getId<mtOutput::_pos>(),mtInput::template getId<mtInput::_att>()) =
-<<<<<<< HEAD
-        gSM(input.template get<mtInput::_att>().rotate(input.get_MrMC(camID_)));
-    J.template block<3,3>(mtOutput::template getId<mtOutput::_att>(),mtInput::template getId<mtInput::_att>()) =
-        -MPD(input.get_qCM(camID_)*input.template get<mtInput::_att>().inverted()).matrix();
-    J.template block<3,3>(mtOutput::template getId<mtOutput::_vel>(),mtInput::template getId<mtInput::_vel>()) = -MPD(input.get_qCM(camID_)).matrix();
-    J.template block<3,3>(mtOutput::template getId<mtOutput::_vel>(),mtInput::template getId<mtInput::_gyb>()) = MPD(input.get_qCM(camID_)).matrix()
-        * gSM(input.get_MrMC(camID_));
-    J.template block<3,3>(mtOutput::template getId<mtOutput::_ror>(),mtInput::template getId<mtInput::_gyb>()) = -MPD(input.get_qCM(camID_)).matrix();
-    if(input.template get<mtInput::_aux>().doVECalibration_){
-=======
         gSM(input.qWM().rotate(input.MrMC(camID_)));
     J.template block<3,3>(mtOutput::template getId<mtOutput::_att>(),mtInput::template getId<mtInput::_att>()) =
         -MPD(input.qCM(camID_)*input.qWM().inverted()).matrix();
@@ -153,23 +133,14 @@
         * gSM(input.MrMC(camID_));
     J.template block<3,3>(mtOutput::template getId<mtOutput::_ror>(),mtInput::template getId<mtInput::_gyb>()) = -MPD(input.qCM(camID_)).matrix();
     if(input.aux().doVECalibration_){
->>>>>>> 166c7e11
       J.template block<3,3>(mtOutput::template getId<mtOutput::_pos>(),mtInput::template getId<mtInput::_vep>(camID_)) =
           MPD(input.qWM()).matrix();
       J.template block<3,3>(mtOutput::template getId<mtOutput::_vel>(),mtInput::template getId<mtInput::_vep>(camID_)) =
-<<<<<<< HEAD
-          MPD(input.get_qCM(camID_)).matrix()*gSM(V3D(input.template get<mtInput::_aux>().MwWMmeas_-input.template get<mtInput::_gyb>()));
-      J.template block<3,3>(mtOutput::template getId<mtOutput::_ror>(),mtInput::template getId<mtInput::_vea>(camID_)) =
-          gSM(input.get_qCM(camID_).rotate(V3D(input.template get<mtInput::_aux>().MwWMmeas_-input.template get<mtInput::_gyb>())));
-      J.template block<3,3>(mtOutput::template getId<mtOutput::_vel>(),mtInput::template getId<mtInput::_vea>(camID_)) =
-          gSM(input.get_qCM(camID_).rotate(V3D(-input.template get<mtInput::_vel>() + gSM(V3D(input.template get<mtInput::_aux>().MwWMmeas_-input.template get<mtInput::_gyb>()))*input.get_MrMC())));
-=======
           MPD(input.qCM(camID_)).matrix()*gSM(V3D(input.aux().MwWMmeas_-input.gyb()));
       J.template block<3,3>(mtOutput::template getId<mtOutput::_ror>(),mtInput::template getId<mtInput::_vea>(camID_)) =
           gSM(input.qCM(camID_).rotate(V3D(input.aux().MwWMmeas_-input.gyb())));
       J.template block<3,3>(mtOutput::template getId<mtOutput::_vel>(),mtInput::template getId<mtInput::_vea>(camID_)) =
           gSM(input.qCM(camID_).rotate(V3D(-input.MvM() + gSM(V3D(input.aux().MwWMmeas_-input.gyb()))*input.MrMC())));
->>>>>>> 166c7e11
       J.template block<3,3>(mtOutput::template getId<mtOutput::_att>(),mtInput::template getId<mtInput::_vea>(camID_)) =
           M3D::Identity();
     }

/*
 * Copyright (c) 2014, Autonomous Systems Lab
 * All rights reserved.
 *
 * Redistribution and use in source and binary forms, with or without
 * modification, are permitted provided that the following conditions are met:
 * * Redistributions of source code must retain the above copyright
 * notice, this list of conditions and the following disclaimer.
 * * Redistributions in binary form must reproduce the above copyright
 * notice, this list of conditions and the following disclaimer in the
 * documentation and/or other materials provided with the distribution.
 * * Neither the name of the Autonomous Systems Lab, ETH Zurich nor the
 * names of its contributors may be used to endorse or promote products
 * derived from this software without specific prior written permission.
 *
 * THIS SOFTWARE IS PROVIDED BY THE COPYRIGHT HOLDERS AND CONTRIBUTORS "AS IS" AND
 * ANY EXPRESS OR IMPLIED WARRANTIES, INCLUDING, BUT NOT LIMITED TO, THE IMPLIED
 * WARRANTIES OF MERCHANTABILITY AND FITNESS FOR A PARTICULAR PURPOSE ARE
 * DISCLAIMED. IN NO EVENT SHALL THE COPYRIGHT HOLDER OR CONTRIBUTORS BE LIABLE
 * FOR ANY DIRECT, INDIRECT, INCIDENTAL, SPECIAL, EXEMPLARY, OR CONSEQUENTIAL
 * DAMAGES (INCLUDING, BUT NOT LIMITED TO, PROCUREMENT OF SUBSTITUTE GOODS OR
 * SERVICES; LOSS OF USE, DATA, OR PROFITS; OR BUSINESS INTERRUPTION) HOWEVER
 * CAUSED AND ON ANY THEORY OF LIABILITY, WHETHER IN CONTRACT, STRICT LIABILITY,
 * OR TORT (INCLUDING NEGLIGENCE OR OTHERWISE) ARISING IN ANY WAY OUT OF THE USE
 * OF THIS SOFTWARE, EVEN IF ADVISED OF THE POSSIBILITY OF SUCH DAMAGE.
 *
 */

#ifndef ROVIO_FILTERSTATES_HPP_
#define ROVIO_FILTERSTATES_HPP_

#include "kindr/rotations/RotationEigen.hpp"
#include <Eigen/Dense>
#include "lightweight_filtering/FilterState.hpp"
#include <map>
#include <unordered_set>
#include "rovio/commonVision.hpp"
#include "rovio/FeatureDepthOutputCF.hpp"

namespace rot = kindr::rotations::eigen_impl;

namespace rovio {
/** \brief Class , allowing the computation of some depth parameterization values.
 */
class DepthMap{
 public:

  /** \brief Specifies the depth type of the DepthMap.
   */
  enum DepthType{
    REGULAR,    /**<Regular Depth p = d*/
    INVERSE,    /**<Inverse Depth p = 1/d*/
    LOG,        /**<Logarithmic Depth p = ln(d)*/
    HYPERBOLIC  /**<Hyperbolic Depth p = asinh(d)*/
  } type_;

  /** \brief Constructor. Create a DepthMap object with a desired \ref DepthType.
   *
   *  @param type - enum \ref DepthType.
   */
  DepthMap(const DepthType& type = REGULAR){
    setType(type);
  }

  /** \brief Set the \ref DepthType type_ using the enum \ref DepthType.
   *
   *  @param type - Enum \ref DepthType.
   */
  void setType(const DepthType& type){
    type_ = type;
  }
<<<<<<< HEAD
  DepthType getType() {
    return type_;
  }
=======

  /** \brief Set the \ref DepthType type_ using the integer value of the enum \ref DepthType.
   *
   *  @param type - Integer value of the enum \ref DepthType.
   */
>>>>>>> da592673
  void setType(const int& type){
    switch(type){
      case 0:
        type_ = REGULAR;
        break;
      case 1:
        type_ = INVERSE;
        break;
      case 2:
        type_ = LOG;
        break;
      case 3:
        type_ = HYPERBOLIC;
        break;
      default:
        std::cout << "Invalid type for depth parameterization: " << type << std::endl;
        type_ = REGULAR;
        break;
    }
  }

  /** \brief Computes some depth parameterization values, based on the set \ref DepthType type_.
   *
   *  @param p     - Parameter value. Has to match the set \ref DepthType type_.
   *                 If type_ = REGULAR then p must correspond to the depth value d.
   *                 If type_ = INVERSE then p must correspond to the inverse depth value p=1/d.
   *                 If type_ = LOG then p must correspond to the inverse depth value p=ln(d).
   *                 If type_ = HYPERBOLIC then p must correspond to the hyperbolic depth value p=asinh(d).
   *  @param d     - Depth value.
   *  @param d_p   - d derived w.r.t. p
   *  @param p_d   - p derived w.r.t. d
   *  @param p_d_p - p_d derived w.r.t. p
   */
  void map(const double& p, double& d, double& d_p, double& p_d, double& p_d_p) const{
    switch(type_){
      case REGULAR:
        mapRegular(p,d,d_p,p_d,p_d_p);
        break;
      case INVERSE:
        mapInverse(p,d,d_p,p_d,p_d_p);
        break;
      case LOG:
        mapLog(p,d,d_p,p_d,p_d_p);
        break;
      case HYPERBOLIC:
        mapHyperbolic(p,d,d_p,p_d,p_d_p);
        break;
      default:
        mapRegular(p,d,d_p,p_d,p_d_p);
        break;
    }
  }
<<<<<<< HEAD
  static void convertDepthType(const DepthType& type_p, const double& p, const DepthType& type_dep, double& dep) {
    dep = p;
    // Source type is REGULAR.
    if (type_p == REGULAR) {
      if (type_dep == INVERSE) {
        dep = 1.0 / p;
      }
      else if (type_dep == LOG) {
        dep = std::log(p);
      }
      else if (type_dep == HYPERBOLIC) {
        dep = std::asinh(p);
      }
    }
    // Source type is INVERSE.
    else if (type_p == INVERSE) {
      if (type_dep == REGULAR) {
        dep = 1.0 / p;
      }
      else if (type_dep == LOG) {
        dep = std::log(1.0/p);
      }
      else if (type_dep == HYPERBOLIC) {
        dep = std::asinh(1.0/p);
      }
    }
    // Source type is LOG.
    else if (type_p == LOG) {
      if (type_dep == REGULAR) {
        dep = std::exp(p);
      }
      else if (type_dep == INVERSE) {
        dep = 1.0 / std::exp(p);
      }
      else if (type_dep == HYPERBOLIC) {
        dep = std::asinh(std::exp(p));
      }
    }
    // Source type is HYPERBOLIC.
    else if (type_p == HYPERBOLIC) {
      if (type_dep == REGULAR) {
        dep = std::sinh(p);
      }
      else if (type_dep == INVERSE) {
        dep = 1.0 / std::sinh(p);
      }
      else if (type_dep == LOG) {
        dep = std::log(std::sinh(p));
      }
    };
  }
=======

  /** \brief Computes some depth parameterization values, given a depth value p = d.
   *
   *  @param p     - Input Parameter value: In this case p corresponds to the depth d.
   *  @param d     - Depth value.
   *  @param d_p   - d derived w.r.t. p
   *  @param p_d   - p derived w.r.t. d
   *  @param p_d_p - p_d derived w.r.t. p
   */
>>>>>>> da592673
  void mapRegular(const double& p, double& d, double& d_p, double& p_d, double& p_d_p) const{
    d = p;
    d_p = 1.0;
    p_d = 1.0;
    p_d_p = 0.0;
  }

  /** \brief Computes some depth parameterization values, given an inverse depth value p = 1/d.
   *
   *  @param p     - Input Parameter value: In this case p corresponds to the inverse depth p = 1/d.
   *  @param d     - Depth value.
   *  @param d_p   - d derived w.r.t. p
   *  @param p_d   - p derived w.r.t. d
   *  @param p_d_p - p_d derived w.r.t. p
   */
  void mapInverse(const double& p, double& d, double& d_p, double& p_d, double& p_d_p) const{
    double p_temp = p;
    if(fabs(p_temp) < 1e-6){
      if(p_temp >= 0){
        p_temp = 1e-6;
      } else {
        p_temp = -1e-6;
      }
    }
    d = 1/p_temp;
    d_p = -d*d;
    p_d = -p_temp*p_temp;
    p_d_p = -2*p_temp;
  }

  /** \brief Computes some depth parameterization values, given a logarithmic depth value p = ln(d).
   *
   *  @param p     - Input Parameter value: In this case p corresponds to the logarithmic depth p = ln(d).
   *  @param d     - Depth value.
   *  @param d_p   - d derived w.r.t. p
   *  @param p_d   - p derived w.r.t. d
   *  @param p_d_p - p_d derived w.r.t. p
   */
  void mapLog(const double& p, double& d, double& d_p, double& p_d, double& p_d_p) const{
    d = std::exp(p);
    d_p = std::exp(p);
    p_d = 1/d;
    p_d_p = -1/pow(d,2)*d_p;
  }

  /** \brief Computes some depth parameterization values, given a hyperbolic depth value p = asinh(d).
   *
   *  @param p     - Input Parameter value: In this case p corresponds to the hyperbolic depth p = asinh(d).
   *  @param d     - Depth value.
   *  @param d_p   - d derived w.r.t. p
   *  @param p_d   - p derived w.r.t. d
   *  @param p_d_p - p_d derived w.r.t. p
   */
  void mapHyperbolic(const double& p, double& d, double& d_p, double& p_d, double& p_d_p) const{
    d = std::sinh(p);
    d_p = std::cosh(p);
    p_d = 1/std::sqrt(std::pow(d,2)+1); // p = asinh(d)
    p_d_p = -d/std::pow(std::pow(d,2)+1,1.5)*d_p;
  }
};

////////////////////////////////////////////////////////////////////////////////////////////////////////////////////////

/** \brief Class, defining the auxiliary state of the filter.
 *
 *  \see State
 *
 *  @tparam nMax      - Maximal number of considered features in the filter state.
 *  @tparam nLevels   - Total number of pyramid levels considered.
 *  @tparam patchSize - Edge length of the patches (in pixel). Must be a multiple of 2!
 *  @tparam nCam      - Used total number of cameras.
 */
template<unsigned int nMax, int nLevels, int patchSize, int nCam>
class StateAuxiliary: public LWF::AuxiliaryBase<StateAuxiliary<nMax,nLevels,patchSize,nCam>>{
 public:
  /** \brief Constructor
   */
  StateAuxiliary(){
    MwWMest_.setZero();
    MwWMmeas_.setZero();
    wMeasCov_.setIdentity();
    for(unsigned int i=0;i<nMax;i++){
      A_red_[i].setIdentity();
      b_red_[i].setZero();
      bearingMeas_[i].setIdentity();
      bearingCorners_[i][0].setZero();
      bearingCorners_[i][1].setZero();
      camID_[i] = 0;
    }
    doVECalibration_ = true;
    depthTypeInt_ = 1;
    depthMap_.setType(depthTypeInt_);
    activeFeature_ = 0;
    activeCameraCounter_ = 0;
    for(unsigned int i=0;i<nCam;i++){
      qCM_[i].setIdentity();
      MrMC_[i].setZero();
    }
  };

  /** \brief Destructor
   */
  ~StateAuxiliary(){};

  V3D MwWMest_;  /**<Estimated rotational rate.*/
  V3D MwWMmeas_;  /**<Measured rotational rate.*/
  M3D wMeasCov_;  /**<Covariance of the measured rotational rate.*/
  Eigen::Matrix2d A_red_[nMax];  /**<Reduced Jacobian of the pixel intensities w.r.t. to pixel coordinates, needed for the multilevel patch alignment. \see rovio::MultilevelPatchFeature::A_ \see rovio::getLinearAlignEquationsReduced()*/
  Eigen::Vector2d b_red_[nMax];  /**<Reduced intensity errors, needed for the multilevel patch alignment. \see rovio::MultilevelPatchFeature::A_ \see rovio::getLinearAlignEquationsReduced()*/
  LWF::NormalVectorElement bearingMeas_[nMax];  /**<Intermediate variable for storing the measured bearing vectors.*/
  int camID_[nMax];  /**<%Camera ID*/
  BearingCorners bearingCorners_[nMax];
  QPD qCM_[nCam];  /**<Quaternion Array: IMU coordinates to camera coordinates.*/
  V3D MrMC_[nCam];  /**<Position Vector Array: Vectors pointing from IMU to the camera frame, expressed in the IMU frame.*/
  bool doVECalibration_;  /**<Do Camera-IMU extrinsic parameter calibration?*/
  DepthMap depthMap_;
  int depthTypeInt_;  /**<Integer enum value of the chosen DepthMap::DepthType.*/
  int activeFeature_;  /**< Active Feature ID. ID of the currently updated feature. Needed in the image update procedure.*/
  int activeCameraCounter_;  /**<Counter for iterating through the cameras, used such that when updating a feature we always start with the camId where the feature is expressed in.*/
};

////////////////////////////////////////////////////////////////////////////////////////////////////////////////////////

/** \brief Filter State.
 *
 *  @tparam nMax      - Maximal number of considered features in the filter state.
 *  @tparam nLevels   - Total number of pyramid levels considered.
 *  @tparam patchSize - Edge length of the patches (in pixel). Must be a multiple of 2!
 *  @tparam nCam      - Used total number of cameras.
 */
template<unsigned int nMax, int nLevels, int patchSize, int nCam>
class State: public LWF::State<
LWF::TH_multiple_elements<LWF::VectorElement<3>,4>,
LWF::QuaternionElement,
LWF::ArrayElement<LWF::VectorElement<3>,nCam>,
LWF::ArrayElement<LWF::QuaternionElement,nCam>,
LWF::ArrayElement<LWF::ScalarElement,nMax>,
LWF::ArrayElement<LWF::NormalVectorElement,nMax>,
StateAuxiliary<nMax,nLevels,patchSize,nCam>>{
 public:
  typedef LWF::State<
      LWF::TH_multiple_elements<LWF::VectorElement<3>,4>,
      LWF::QuaternionElement,
      LWF::ArrayElement<LWF::VectorElement<3>,nCam>,
      LWF::ArrayElement<LWF::QuaternionElement,nCam>,
      LWF::ArrayElement<LWF::ScalarElement,nMax>,
      LWF::ArrayElement<LWF::NormalVectorElement,nMax>,
      StateAuxiliary<nMax,nLevels,patchSize,nCam>> Base;  /**<State definition.*/
  using Base::D_;
  using Base::E_;
  static constexpr unsigned int nMax_ = nMax;
  static constexpr unsigned int nLevels_ = nLevels;
  static constexpr unsigned int patchSize_ = patchSize;
  static constexpr unsigned int nCam_ = nCam;   /**<Total number of cameras.*/
  static constexpr unsigned int _pos = 0;       /**<Idx. Position Vector WrWM: Pointing from the World-Frame to the IMU-Frame, expressed in World-Coordinates.*/
  static constexpr unsigned int _vel = _pos+1;  /**<Idx. Velocity Vector MvM: Absolute velocity of the of the IMU-Frame, expressed in IMU-Coordinates.*/
  static constexpr unsigned int _acb = _vel+1;  /**<Idx. Additive bias on accelerometer.*/
  static constexpr unsigned int _gyb = _acb+1;  /**<Idx. Additive bias on gyroscope.*/
  static constexpr unsigned int _att = _gyb+1;  /**<Idx. Quaternion qWM: IMU coordinates to World coordinates.*/
  static constexpr unsigned int _vep = _att+1;  /**<Idx. Position Vector MrMC: Pointing from the IMU-Frame to the Camera-Frame, expressed in IMU-Coordinates.*/
  static constexpr unsigned int _vea = _vep+1;  /**<Idx. Quaternion qCM: IMU-Coordinates to Camera-Coordinates.*/
  static constexpr unsigned int _dep = _vea+1;  /**<Idx. Depth Parameter*/
  static constexpr unsigned int _nor = _dep+1;  /**<Idx. Bearing Vectors expressed in the Camera frame*/
  static constexpr unsigned int _aux = _nor+1;  /**<Idx. Auxiliary state.*/

  /** \brief Constructor
   */
  State(){
    static_assert(_aux+1==E_,"Error with indices");
    this->template getName<_pos>() = "pos";
    this->template getName<_vel>() = "vel";
    this->template getName<_acb>() = "acb";
    this->template getName<_gyb>() = "gyb";
    this->template getName<_att>() = "att";
    this->template getName<_vep>() = "vep";
    this->template getName<_vea>() = "vea";
    this->template getName<_dep>() = "dep";
    this->template getName<_nor>() = "nor";
    this->template getName<_aux>() = "auxiliary";
  }

  /** \brief Destructor
   */
  ~State(){};

  //@{
  /** \brief Get/Set the position vector pointing from the World-Frame to the IMU-Frame, expressed in World-Coordinates (World->IMU, expressed in World).
   *
   *  @return a reference to the position vector WrWM (World->IMU, expressed in World).
   */
  inline V3D& WrWM(){
    return this->template get<_pos>();
  }
  inline const V3D& WrWM() const{
    return this->template get<_pos>();
  }
  //@}

  //@{
  /** \brief Get/Set the absolute velocity vector of the IMU-Frame MvM, expressed in IMU-Coordinates.
   *
   *  @return a reference to the absolute velocity vector of the IMU-Frame MvM, expressed in IMU-Coordinates.
   */
  inline V3D& MvM(){
    return this->template get<_vel>();
  }
  inline const V3D& MvM() const{
    return this->template get<_vel>();
  }
  //@}

  //@{
  /** \brief Get/Set the Additive bias on accelerometer acb.
   *
   *  @return a reference to the additive bias on accelerometer acb.
   */
  inline V3D& acb(){
    return this->template get<_acb>();
  }
  inline const V3D& acb() const{
    return this->template get<_acb>();
  }
  //@}

  //@{
  /** \brief Get/Set the additive bias on gyroscope gyb.
    *
    *  @return a reference to the additive bias on gyroscope gyb.
    */
  inline V3D& gyb(){
    return this->template get<_gyb>();
  }
  inline const V3D& gyb() const{
    return this->template get<_gyb>();
  }
  //@}

  //@{
  /** \brief Get/Set the quaternion qWM, expressing the  IMU-Frame in World-Coordinates (IMU Coordinates->World Coordinates).
   *
   *  @return a reference to the quaternion qWM (IMU Coordinates->World Coordinates).
   */
  inline QPD& qWM(){
    return this->template get<_att>();
  }
  inline const QPD& qWM() const{
    return this->template get<_att>();
  }
  //@}

  //@{
  /** \brief Get/Set the bearing vector (NormalVectorElement) belonging to a specific feature i.
   *
   *  @param i - Feature Index
   *  @return a reference to the bearing vector (NormalVectorElement) of feature i.
   */
  inline LWF::NormalVectorElement& CfP(const int i = 0) {
    return this->template get<_nor>(i);
  }
  inline const LWF::NormalVectorElement& CfP(const int i = 0) const{
    return this->template get<_nor>(i);
  }
  //@}

  //@{
  /** \brief Get/Set the quaternion qCM, expressing the IMU-Frame in Camera-Coordinates (IMU Coordinates->%Camera Coordinates).
   *
   *  @param camID - %Camera ID
   *  @return a reference to the quaternion qCM (IMU Coordinates->%Camera Coordinates).
   */
  inline QPD& qCM(const int camID = 0){
    if(this->template get<_aux>().doVECalibration_){
          return this->template get<_vea>(camID);
        } else {
          return this->template get<_aux>().qCM_[camID];
        }
  }
  inline const QPD& qCM(const int camID = 0) const{
    if(this->template get<_aux>().doVECalibration_){
      return this->template get<_vea>(camID);
    } else {
      return this->template get<_aux>().qCM_[camID];
    }
  }
  //@}

  //@{
  /** \brief Get/Set the position vector pointing from the IMU-Frame to the Camera-Frame, expressed in IMU-Coordinates (IMU->%Camera, expressed in IMU).
   *
   *  @param camID - %Camera ID
   *  @return a reference to the position vector MrMC (IMU->%Camera, expressed in IMU).
   */
  inline V3D& MrMC(const int camID = 0){
    if(this->template get<_aux>().doVECalibration_){
      return this->template get<_vep>(camID);
    } else {
      return this->template get<_aux>().MrMC_[camID];
    }
  }
  inline const V3D& MrMC(const int camID = 0) const{
    if(this->template get<_aux>().doVECalibration_){
      return this->template get<_vep>(camID);
    } else {
      return this->template get<_aux>().MrMC_[camID];
    }
  }
  //@}

  //@{
  /** \brief Get the position vector pointing from the World-Frame to the Camera-Frame, expressed in World-Coordinates (World->%Camera, expressed in World).
   *
   *  @param camID - %Camera ID
   *  @return the position vector WrWC (World->%Camera, expressed in World).
   */
  inline V3D WrWC(const int camID = 0) const{
    return this->template get<_pos>()+this->template get<_att>().rotate(MrMC(camID));
  }

  //@}

  //@{
  /** \brief Get the quaternion qCW, expressing the World-Frame in Camera-Coordinates (World Coordinates->%Camera Coordinates).
   *
   *  @param camID - %Camera ID
   *  @return he quaternion qCW (World Coordinates->%Camera Coordinates).
   */
  inline QPD qCW(const int camID = 0) const{
    return qCM(camID)*this->template get<_att>().inverted();
  }
  //@}

  //@{
  /** \brief Get/Set the depth parameter of a specific feature i.
   *
   *  \note The depth parameter can be either defined as regular depth, inverse depth, logarithmic depth or hyperbolic depth.
   *        The kind of the depth encoding depends on the defined DepthMap.
   *
   *  @param i - Feature Index
   *  @return a reference to depth parameter of the feature.
   */
  inline double& dep(const int i){
    return this->template get<_dep>(i);
  }
  inline const double& dep(const int i) const{
    return this->template get<_dep>(i);
  }
  //@}

  //@{
  /** \brief Get the depth value of a specific feature.
   *
   *  @param i - Feature Index
   *  @return the depth value d of the feature.
   */
  double get_depth(const int i) const{
    double d, d_p, p_d, p_d_p;
    this->template get<_aux>().depthMap_.map(this->template get<_dep>(i),d,d_p,p_d,p_d_p);
    return d;
  }
  //@}

  //@{
  /** \brief Get the auxiliary state.
   *
   *  \see StateAuxiliary;
   *  @return a reference to the auxiliary state.
   */
  inline StateAuxiliary<nMax,nLevels,patchSize,nCam>& aux(){
    return this->template get<_aux>();
  }
  inline const StateAuxiliary<nMax,nLevels,patchSize,nCam>& aux() const{
    return this->template get<_aux>();
  }
  //@}

};

////////////////////////////////////////////////////////////////////////////////////////////////////////////////////////

/** \brief Class, holding the prediction measurement of the filter.
 */
class PredictionMeas: public LWF::State<LWF::VectorElement<3>,LWF::VectorElement<3>>{
 public:
  static constexpr unsigned int _acc = 0;  /**<Index: Acceleration*/
  static constexpr unsigned int _gyr = _acc+1;   /**<Index: Angular Velocity*/
  /** \brief Constructor
   */
  PredictionMeas(){
    static_assert(_gyr+1==E_,"Error with indices");
    this->template getName<_acc>() = "acc";
    this->template getName<_gyr>() = "gyr";
  }
  /** \brief Destructor
   */
  ~PredictionMeas(){};
};

////////////////////////////////////////////////////////////////////////////////////////////////////////////////////////

/** \brief Class, holding the prediction noise for the state members.
 *
 *  \see State
 *  @tparam STATE - Filter State
 *  @todo complete
 */
template<typename STATE>
class PredictionNoise: public LWF::State<LWF::TH_multiple_elements<LWF::VectorElement<3>,5>,
LWF::ArrayElement<LWF::VectorElement<3>,STATE::nCam_>,
LWF::ArrayElement<LWF::VectorElement<3>,STATE::nCam_>,
LWF::ArrayElement<LWF::ScalarElement,STATE::nMax_>,
LWF::ArrayElement<LWF::VectorElement<2>,STATE::nMax_>>{
 public:
  using LWF::State<LWF::TH_multiple_elements<LWF::VectorElement<3>,5>,
      LWF::ArrayElement<LWF::VectorElement<3>,STATE::nCam_>,
      LWF::ArrayElement<LWF::VectorElement<3>,STATE::nCam_>,
      LWF::ArrayElement<LWF::ScalarElement,STATE::nMax_>,
      LWF::ArrayElement<LWF::VectorElement<2>,STATE::nMax_>>::E_;
  static constexpr unsigned int _pos = 0;       /**<Idx. Position Vector WrWM: Pointing from the World-Frame to the IMU-Frame, expressed in World-Coordinates.*/
  static constexpr unsigned int _vel = _pos+1;  /**<Idx. Velocity Vector MvM: Absolute velocity of the IMU-Frame, expressed in IMU-Coordinates.*/
  static constexpr unsigned int _acb = _vel+1;  /**<Idx. Additive bias on accelerometer.*/
  static constexpr unsigned int _gyb = _acb+1;  /**<Idx. Additive bias on gyroscope.*/
  static constexpr unsigned int _att = _gyb+1;  /**<Idx. Quaternion qWM: IMU coordinates to World coordinates.*/
  static constexpr unsigned int _vep = _att+1;  /**<Idx. Position Vector MrMC: Pointing from the IMU-Frame to the Camera-Frame, expressed in IMU-Coordinates.*/
  static constexpr unsigned int _vea = _vep+1;  /**<Idx. Quaternion qCM: IMU-Coordinates to Camera-Coordinates.*/
  static constexpr unsigned int _dep = _vea+1;  /**<Idx. Depth Parameters @todo complete*/
  static constexpr unsigned int _nor = _dep+1;  /**<Idx. Bearing Vectors expressed in Camera-Coordinates.*/

  /** \brief Constructor
   */
  PredictionNoise(){
    static_assert(_nor+1==E_,"Error with indices");
    this->template getName<_pos>() = "pos";
    this->template getName<_vel>() = "vel";
    this->template getName<_acb>() = "acb";
    this->template getName<_gyb>() = "gyb";
    this->template getName<_att>() = "att";
    this->template getName<_vep>() = "vep";
    this->template getName<_vea>() = "vea";
    this->template getName<_dep>() = "dep";
    this->template getName<_nor>() = "nor";
  }

  /** \brief Destructor
   */
  ~PredictionNoise(){};
};

////////////////////////////////////////////////////////////////////////////////////////////////////////////////////////

/** \brief Class defining the overall filter state (state, prediction measurement, noise).
 *
 *  @tparam nMax      - Maximal number of considered features in the filter state.
 *  @tparam nLevels   - Total number of pyramid levels considered.
 *  @tparam patchSize - Edge length of the patches (in pixel). Must be a multiple of 2!
 *  @tparam nCam      - Used total number of cameras.
 */
template<unsigned int nMax, int nLevels, int patchSize,int nCam>
class FilterState: public LWF::FilterState<State<nMax,nLevels,patchSize,nCam>,PredictionMeas,PredictionNoise<State<nMax,nLevels,patchSize,nCam>>,0,true>{
 public:
  typedef LWF::FilterState<State<nMax,nLevels,patchSize,nCam>,PredictionMeas,PredictionNoise<State<nMax,nLevels,patchSize,nCam>>,0,true> Base;
  typedef typename Base::mtState mtState;  /**<Local Filter %State Type. \see LWF::FilterState*/
  using Base::state_;  /**<Filter State. \see LWF::FilterState*/
  using Base::cov_;  /**<Filter State Covariance Matrix. \see LWF::FilterState*/
  using Base::usePredictionMerge_;  /**<Whether multiple subsequent prediction steps should be merged into one.*/
  MultilevelPatchSet<nLevels,patchSize,nMax> mlps_;
<<<<<<< HEAD
  FeatureDepthOutputCF<mtState> featureDepthOutputCF_;
  FeatureDepthOutput featureDepthOutput_;
  typename FeatureDepthOutputCF<mtState>::mtOutputCovMat featureDepthOutputCov_;
  cv::Mat img_[nCam]; // Mainly used for drawing
  cv::Mat patchDrawing_; // Mainly used for drawing
  double imgTime_;
  int imageCounter_;
=======
  cv::Mat img_[nCam];     /**<Mainly used for drawing.*/
  cv::Mat patchDrawing_;  /**<Mainly used for drawing.*/
  double imgTime_;        /**<Time of the last image, which was processed.*/
  int imageCounter_;      /**<Total number of images, used so far for updates. Same as total number of update steps.*/

  /** \brief Constructor
   */
>>>>>>> da592673
  FilterState(){
    usePredictionMerge_ = true;
    imgTime_ = 0.0;
    imageCounter_ = 0;
  }

  /** \brief Initializes the FilterState \ref Base::state_ with the IMU-Pose.
   *
   *  @param WrWM - Position Vector, pointing from the World-Frame to the IMU-Frame, expressed in World-Coordinates.
   *  @param qMW  - Quaternion, expressing World-Frame in IMU-Coordinates (World Coordinates->IMU Coordinates)
   */
  void initWithImuPose(V3D WrWM, QPD qMW){
    state_.WrWM() = WrWM;
    state_.qWM()  = qMW.inverted();
  }

  /** \brief Initializes the FilterState \ref Base::state_ with the Acceleration-Vector.
   *
   *  @param fMeasInit - Acceleration-Vector which should be used for initializing the attitude of the IMU.
   */
  void initWithAccelerometer(const V3D& fMeasInit){
    V3D unitZ(0,0,1);
    if(fMeasInit.norm()>1e-6){
      state_.qWM().setFromVectors(unitZ,fMeasInit);
    } else {
      state_.qWM().setIdentity();
    }
  }

  /** \brief Initializes a specific feature in the filter state.
   *
   *  Note that a bearing vector is described with only 2 parameters.
   *  @param i       - Feature index.
   *  @param n       - Bearing vector of the feature (unit length not necessary).
   *  @param d       - Depth value.
   *  @param initCov - Initialization 3x3 Covariance-Matrix.
   *
   *                   [ Cov(d,d)      Cov(d,nor_1)      Cov(d,nor_2)
   *                     Cov(nor_1,d)  Cov(nor_1,nor_1)  Cov(nor_1,nor_2)
   *                     Cov(nor_2,d)  Cov(nor_2,nor_1)  Cov(nor_2,nor_2) ]
   */
  void initializeFeatureState(unsigned int i, V3D n, double d,const Eigen::Matrix<double,3,3>& initCov){
    state_.dep(i) = d;
    state_.CfP(i).setFromVector(n);
    cov_.template block<mtState::D_,1>(0,mtState::template getId<mtState::_dep>(i)).setZero();
    cov_.template block<1,mtState::D_>(mtState::template getId<mtState::_dep>(i),0).setZero();
    cov_.template block<mtState::D_,2>(0,mtState::template getId<mtState::_nor>(i)).setZero();
    cov_.template block<2,mtState::D_>(mtState::template getId<mtState::_nor>(i),0).setZero();
    cov_.template block<1,1>(mtState::template getId<mtState::_dep>(i),mtState::template getId<mtState::_dep>(i)) = initCov.block<1,1>(0,0);
    cov_.template block<1,2>(mtState::template getId<mtState::_dep>(i),mtState::template getId<mtState::_nor>(i)) = initCov.block<1,2>(0,1);
    cov_.template block<2,1>(mtState::template getId<mtState::_nor>(i),mtState::template getId<mtState::_dep>(i)) = initCov.block<2,1>(1,0);
    cov_.template block<2,2>(mtState::template getId<mtState::_nor>(i),mtState::template getId<mtState::_nor>(i)) = initCov.block<2,2>(1,1);
  }

  /** \brief Removes a feature from the state.
   *
   *  @param i       - Feature index.
   */
  void removeFeature(unsigned int i){
    state_.dep(i) = 1.0;
    state_.CfP(i).setIdentity();
    cov_.template block<mtState::D_,1>(0,mtState::template getId<mtState::_dep>(i)).setZero();
    cov_.template block<1,mtState::D_>(mtState::template getId<mtState::_dep>(i),0).setZero();
    cov_.template block<mtState::D_,2>(0,mtState::template getId<mtState::_nor>(i)).setZero();
    cov_.template block<2,mtState::D_>(mtState::template getId<mtState::_nor>(i),0).setZero();
    cov_.template block<1,1>(mtState::template getId<mtState::_dep>(i),mtState::template getId<mtState::_dep>(i)).setIdentity();
    cov_.template block<2,2>(mtState::template getId<mtState::_nor>(i),mtState::template getId<mtState::_nor>(i)).setIdentity();
  }
  void getMedianDepthParameters(double initDepthParameter, std::array<double,nCam>* medianDepthParameters) {
    const float maxUncertaintyToDepthRatio = 0.3;
    // Fill array with initialization value.
    // The initialization value is set, if no median depth value can be computed for a given camera frame.
    medianDepthParameters->fill(initDepthParameter);
    // Collect the depth values of the features for each camera frame.
    std::vector<double> depthValueCollection[nCam];
    unsigned int camID, activeCamCounter, activeCamID;
    double depth, sigmaDepth;
    for (unsigned int i = 0; i < nMax; i++) {
      if (mlps_.isValid_[i]) {
        activeCamCounter = 0;
        camID = mlps_.features_[i].camID_;
        featureDepthOutputCF_.setFeatureID(i);
        while (activeCamCounter != nCam) {
          activeCamID = (activeCamCounter + camID)%nCam;
          featureDepthOutputCF_.setOutputCameraID(activeCamID);
          featureDepthOutputCF_.transformCovMat(state_, cov_, featureDepthOutputCov_);
          sigmaDepth = std::sqrt(featureDepthOutputCov_(0,0));
          if (activeCamCounter == 0) {
            DepthMap::convertDepthType(state_.template get<mtState::_aux>().depthMap_.getType(),
                                       state_.template get<mtState::_dep>(i), DepthMap::REGULAR, depth);
          }
          else {
            featureDepthOutputCF_.transformState(state_, featureDepthOutput_);
            depth = featureDepthOutput_.template get<FeatureDepthOutput::_dep>();
            if (depth == 0.0) {   // Abort if the bearing vector in the current frame has a negative z-component. Todo: Change this. Should check if vector intersects with image plane.
              activeCamCounter++;
              continue;
            }
          }
          // Collect depth data if uncertainty-depth ratio small enough.
          if (sigmaDepth/depth <= maxUncertaintyToDepthRatio) {
            depthValueCollection[activeCamID].push_back(depth);
          }
          activeCamCounter++;
        }
      }
    }
    // Compute and store the median depth parameter.
    int size;
    for (unsigned int i = 0; i < nCam; i++) {
      size = depthValueCollection[i].size();
      if(size != 0) {
        std::nth_element(depthValueCollection[i].begin(), depthValueCollection[i].begin() + size / 2, depthValueCollection[i].end());
        DepthMap::convertDepthType(DepthMap::REGULAR, depthValueCollection[i][size/2],
                                   state_.template get<mtState::_aux>().depthMap_.getType(), (*medianDepthParameters)[i]);
      }
    }
  }
};

}


#endif /* ROVIO_FILTERSTATES_HPP_ */<|MERGE_RESOLUTION|>--- conflicted
+++ resolved
@@ -69,17 +69,19 @@
   void setType(const DepthType& type){
     type_ = type;
   }
-<<<<<<< HEAD
+
+  /** \brief Get the set \ref DepthType.
+   *
+   *  @return the set \ref DepthType.
+   */
   DepthType getType() {
     return type_;
   }
-=======
 
   /** \brief Set the \ref DepthType type_ using the integer value of the enum \ref DepthType.
    *
    *  @param type - Integer value of the enum \ref DepthType.
    */
->>>>>>> da592673
   void setType(const int& type){
     switch(type){
       case 0:
@@ -132,7 +134,14 @@
         break;
     }
   }
-<<<<<<< HEAD
+
+  /** \brief Converts a value of a specific \ref DepthType into a value of another \ref DepthType.
+   *
+   *  @param type_p     - Input \ref DepthType, belonging to p.
+   *  @param p          - Value of the input \ref DepthType.
+   *  @param type_dep   - Output \ref DepthType, belonging to dep.
+   *  @param dep        - Value of the output \ref DepthType.
+   */
   static void convertDepthType(const DepthType& type_p, const double& p, const DepthType& type_dep, double& dep) {
     dep = p;
     // Source type is REGULAR.
@@ -184,7 +193,6 @@
       }
     };
   }
-=======
 
   /** \brief Computes some depth parameterization values, given a depth value p = d.
    *
@@ -194,7 +202,6 @@
    *  @param p_d   - p derived w.r.t. d
    *  @param p_d_p - p_d derived w.r.t. p
    */
->>>>>>> da592673
   void mapRegular(const double& p, double& d, double& d_p, double& p_d, double& p_d_p) const{
     d = p;
     d_p = 1.0;
@@ -660,15 +667,9 @@
   using Base::cov_;  /**<Filter State Covariance Matrix. \see LWF::FilterState*/
   using Base::usePredictionMerge_;  /**<Whether multiple subsequent prediction steps should be merged into one.*/
   MultilevelPatchSet<nLevels,patchSize,nMax> mlps_;
-<<<<<<< HEAD
   FeatureDepthOutputCF<mtState> featureDepthOutputCF_;
   FeatureDepthOutput featureDepthOutput_;
   typename FeatureDepthOutputCF<mtState>::mtOutputCovMat featureDepthOutputCov_;
-  cv::Mat img_[nCam]; // Mainly used for drawing
-  cv::Mat patchDrawing_; // Mainly used for drawing
-  double imgTime_;
-  int imageCounter_;
-=======
   cv::Mat img_[nCam];     /**<Mainly used for drawing.*/
   cv::Mat patchDrawing_;  /**<Mainly used for drawing.*/
   double imgTime_;        /**<Time of the last image, which was processed.*/
@@ -676,7 +677,6 @@
 
   /** \brief Constructor
    */
->>>>>>> da592673
   FilterState(){
     usePredictionMerge_ = true;
     imgTime_ = 0.0;
@@ -745,6 +745,14 @@
     cov_.template block<1,1>(mtState::template getId<mtState::_dep>(i),mtState::template getId<mtState::_dep>(i)).setIdentity();
     cov_.template block<2,2>(mtState::template getId<mtState::_nor>(i),mtState::template getId<mtState::_nor>(i)).setIdentity();
   }
+
+  /** \brief Get the median depth parameter values of the state features for each camera.
+   *
+   *  \note The depth parameter type depends on the set \ref DepthType.
+   *  @param initDepthParameter     - Depth parameter value which is set, if no median depth parameter could be
+   *                                  computed from the state features for a specific camera.
+   *  @param medianDepthParameters  - Array, containing the median depth parameter values for each camera.
+   * */
   void getMedianDepthParameters(double initDepthParameter, std::array<double,nCam>* medianDepthParameters) {
     const float maxUncertaintyToDepthRatio = 0.3;
     // Fill array with initialization value.

--- conflicted
+++ resolved
@@ -36,12 +36,11 @@
 #include <map>
 #include <unordered_set>
 #include <unordered_map>
+
 #include "rovio/commonVision.hpp"
-<<<<<<< HEAD
 #include "rovio/Backend.hpp"
-=======
 #include "rovio/FeatureDepthOutputCF.hpp"
->>>>>>> b110b6d9
+
 
 namespace rot = kindr::rotations::eigen_impl;
 
@@ -75,9 +74,8 @@
   void setType(const DepthType& type){
     type_ = type;
   }
-<<<<<<< HEAD
-
-  /** \brief Getthe \ref DepthType type_ of the depth map.
+
+  /** \brief Get the \ref DepthType type_ of the depth map.
    *
    *  @param type - Enum \ref DepthType.
    */
@@ -89,11 +87,6 @@
    *
    *  @param type - Integer value of the enum \ref DepthType.
    */
-=======
-  DepthType getType() {
-    return type_;
-  }
->>>>>>> b110b6d9
   void setType(const int& type){
     switch(type){
       case 0:
@@ -146,7 +139,6 @@
         break;
     }
   }
-<<<<<<< HEAD
 
   /** \brief Converts values between depth types.
    *
@@ -157,10 +149,7 @@
    *   @param dep      - Target value.
    */
   static void convertDepthType(const DepthType& type_p, const double& p, const DepthType& type_dep, double& dep) {
-=======
-  static void convertDepthType(const DepthType& type_p, const double& p, const DepthType& type_dep, double& dep) {
     dep = p;
->>>>>>> b110b6d9
     // Source type is REGULAR.
     if (type_p == REGULAR) {
       if (type_dep == INVERSE) {
@@ -208,16 +197,8 @@
       else if (type_dep == LOG) {
         dep = std::log(std::sinh(p));
       }
-<<<<<<< HEAD
-    }
-    // Source type is Target type.
-    else if (type_p == type_dep) {
-      dep = p;
-    }
-    else {
-      std::cout<<"Desired depth type conversion not known!"<<std::endl;
-    }
-  }
+    }
+  };
 
   /** \brief Computes some depth parameterization values, given a depth value p = d.
    *
@@ -227,10 +208,6 @@
    *  @param p_d   - p derived w.r.t. d
    *  @param p_d_p - p_d derived w.r.t. p
    */
-=======
-    };
-  }
->>>>>>> b110b6d9
   void mapRegular(const double& p, double& d, double& d_p, double& p_d, double& p_d_p) const{
     d = p;
     d_p = 1.0;
@@ -723,23 +700,16 @@
   using Base::cov_;  /**<Filter State Covariance Matrix. \see LWF::FilterState*/
   using Base::usePredictionMerge_;  /**<Whether multiple subsequent prediction steps should be merged into one.*/
   MultilevelPatchSet<nLevels,patchSize,nMax> mlps_;
-<<<<<<< HEAD
-  cv::Mat img_[nCam];     /**<Mainly used for drawing.*/
-  cv::Mat patchDrawing_;  /**<Mainly used for drawing.*/
-  double imgTime_;        /**<Time of the last image, which was processed.*/
-  int imageCounter_;      /**<Total number of images, used so far for updates. Same as total number of update steps.*/
-
-  /** \brief Constructor
-   */
-=======
   FeatureDepthOutputCF<mtState> featureDepthOutputCF_;
   FeatureDepthOutput featureDepthOutput_;
   typename FeatureDepthOutputCF<mtState>::mtOutputCovMat featureDepthOutputCov_;
-  cv::Mat img_[nCam]; // Mainly used for drawing
-  cv::Mat patchDrawing_; // Mainly used for drawing
-  double imgTime_;
-  int imageCounter_;
->>>>>>> b110b6d9
+  cv::Mat img_[nCam];     /**<Mainly used for drawing.*/
+  cv::Mat patchDrawing_;  /**<Mainly used for drawing.*/
+  double imgTime_;     /**<Time of the last image, which was processed.*/
+  int imageCounter_;  /**<Total number of images, used so far for updates. Same as total number of update steps.*/
+
+  /** \brief Constructor
+   */
   FilterState(){
     usePredictionMerge_ = true;
     imgTime_ = 0.0;
@@ -808,6 +778,15 @@
     cov_.template block<1,1>(mtState::template getId<mtState::_dep>(i),mtState::template getId<mtState::_dep>(i)).setIdentity();
     cov_.template block<2,2>(mtState::template getId<mtState::_nor>(i),mtState::template getId<mtState::_nor>(i)).setIdentity();
   }
+
+  /** \brief Get an array, containing the median depth parameters of the state features for each camera.
+   *
+   *  \note The output median depth parameters are expressed in the set \ref DepthType.
+   *
+   *  @param initDepthParameter       - Value, which is set if the median depth parameter could not be computed for a specific camera, e.g.
+   *                                    if a camera can not see any features or the uncertainty is too high.
+   *  @param medianDepthParameters    - Array containing the median depth parameters (expressed in the set \ref DepthType) for each camera.
+   */
   void getMedianDepthParameters(double initDepthParameter, std::array<double,nCam>* medianDepthParameters) {
     const float maxUncertaintyToDepthRatio = 0.3;
     // Fill array with initialization value.

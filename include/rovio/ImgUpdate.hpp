--- conflicted
+++ resolved
@@ -738,36 +738,8 @@
     std::array<double, mtState::nCam_> medianDepthParameters;
     filterState.getMedianDepthParameters(initDepth_, &medianDepthParameters);
 
+    // For all features in the state.
     countTracked = 0;
-
-    // Compute median depth of the current features in the state.
-
-    float medianDepthSF[mtState::nCam_] = {float(initDepth_)};
-    std::vector<float> depthCollectionSF[mtState::nCam_];
-    const float maxUncertaintyToDepthRatio = 0.3;
-    double depth, depthPlus, depthMinus, d_p, p_d, p_d_p, sigmaDep, sigmaMax;
-    for (unsigned int i = 0; i < mtState::nMax_; i++) {
-      if (filterState.mlps_.isValid_[i]) {
-        const int camID = filterState.mlps_.features_[i].camID_;
-        state.aux().depthMap_.map(state.dep(i), depth, d_p, p_d, p_d_p);
-        sigmaDep = std::sqrt(cov(mtState::template getId<mtState::_dep>(i),mtState::template getId<mtState::_dep>(i)));
-        state.aux().depthMap_.map(state.dep(i) + sigmaDep, depthPlus, d_p, p_d, p_d_p);
-        state.aux().depthMap_.map(state.dep(i) - sigmaDep, depthMinus, d_p, p_d, p_d_p);
-        sigmaMax = std::max(std::abs(depthPlus - depth), std::abs(depthMinus - depth));
-        if (sigmaMax/depth <= maxUncertaintyToDepthRatio) {
-          depthCollectionSF[camID].push_back(depth);
-        }
-      }
-    }
-    for (unsigned int i = 0; i < mtState::nCam_; i++) {
-      int size = depthCollectionSF[i].size();
-      if(size != 0) {
-        std::partial_sort(depthCollectionSF[i].begin(), depthCollectionSF[i].begin() + size / 2 + 1, depthCollectionSF[i].end());
-        medianDepthSF[i] = depthCollectionSF[i][size/2];
-      }
-    }
-
-    // For all features in the state.
     for (unsigned int i = 0; i < mtState::nMax_; i++) {
       if (filterState.mlps_.isValid_[i]) {
         mpFeature = &filterState.mlps_.features_[i];
@@ -871,19 +843,12 @@
         std::cout << "== Got " << filterState.mlps_.getValidCount() << " after adding "
             << newSet.size() << " features (" << (t4 - t3) / cv::getTickFrequency() * 1000 << " ms)"
             << std::endl;
-      double initDepthParam;
-      DepthMap::convertDepthType(DepthMap::REGULAR, medianDepthSF[searchCamID], state.aux().depthMap_.getType(), initDepthParam);
       for (auto it = newSet.begin(); it != newSet.end(); ++it) {
         filterState.mlps_.features_[*it].setCamera(mpCameras_);
         filterState.mlps_.features_[*it].status_.inFrame_ = true;
         filterState.mlps_.features_[*it].status_.matchingStatus_ = FOUND;
         filterState.mlps_.features_[*it].status_.trackingStatus_ = TRACKED;
-<<<<<<< HEAD
-        filterState.initializeFeatureState(*it, filterState.mlps_.features_[*it].get_nor().getVec(),
-                                           initDepthParam, initCovFeature_);
-=======
         filterState.initializeFeatureState(*it, filterState.mlps_.features_[*it].get_nor().getVec(), medianDepthParameters[searchCamID], initCovFeature_);
->>>>>>> b110b6d9
         filterState.mlps_.features_[*it].linkToState(&state.template get<mtState::_aux>().camID_[*it],&state.template get<mtState::_nor>(*it),&state.template get<mtState::_aux>().bearingCorners_[*it]);
         filterState.mlps_.features_[*it].toState();
       }
@@ -1022,10 +987,9 @@
 
                   // Get current depth value of the feature
                   double depth;
-
                   // **** Method 1 : Use median depth of the state features (Good enough for tracking!).
-                  depth = medianDepthSF[activeCamID];
-
+                  DepthMap::convertDepthType(state.aux().depthMap_.getType(), medianDepthParameters[activeCamID],
+                                             DepthMap::REGULAR, depth);
                     // **** Method 2 : Triangulation
 //                  typename Backend<mtState::nCam_>::BearingWithPose* bp = &backendFeatureTracking_->bearingsWithPosesAtInit_[id];
 //                  const QPD qC2W = bp->qCM_ * bp->qMW_;
@@ -1034,8 +998,6 @@
 //                  const QPD qC2C1 = bp->qCM_ * bp->qMW_ * state.qWM() * state.qCM(activeCamID).inverted();
 //                  getDepthFromTriangulation(mpFeature->get_nor().getVec(), bp->CfP_.getVec(),
 //                                            C2rC2C1, qC2C1, &depth, 0.0);
-
-
                   // Set depth.
                   mpFeature->setDepth(depth);
 
@@ -1054,7 +1016,7 @@
                   bf->c_ = mpFeature->get_c();
                   vertex->features_.insert(std::make_pair(bf->globalID_, bf));// Key is global feature ID.
 
-                  // Visualize a specific feature and output triangulated depth;
+                  // Visualize a specific feature and output its depth;
 //                  if(id == 20){
 //                    std::cout<<"Depth YELLOW: " <<depth<<std::endl;
 //                    drawPoint(filterState.img_[activeCamID], patchInTargetFrame, cv::Scalar(0,255,255), 8);
@@ -1118,17 +1080,17 @@
         //std::cout << "Backend Feature Extraction: Chosen " << filterState.state_.aux().backend_state_.mlps_->getValidCount() << " features from the candidates list." << std::endl;
 
         // 3) Loop through newly extracted features.
+        double initDepth;
+        DepthMap::convertDepthType(state.aux().depthMap_.getType(), medianDepthParameters[searchCamID],
+                                                     DepthMap::REGULAR, initDepth);
         for (auto it = idx_set_backend.begin(); it != idx_set_backend.end(); ++it) {
-          // Initialize newly extracted features.
-          float initDepth = medianDepthSF[searchCamID];
-          //float initDepth = 1.0;
           backendFeatureTracking_->mlps_.features_[*it].setCamera(mpCameras_);
           backendFeatureTracking_->mlps_.features_[*it].status_.inFrame_ = true;
           backendFeatureTracking_->mlps_.features_[*it].status_.matchingStatus_ = FOUND;
           backendFeatureTracking_->mlps_.features_[*it].status_.trackingStatus_ = TRACKED;
           backendFeatureTracking_->mlps_.features_[*it].depth_ = initDepth;            // Initialize depth.
           backendFeatureTracking_->mlps_.features_[*it].globalID_ = nBackendFeaturesCreated;  // Set global ID.
-          backendFeatureTracking_->mlps_.features_[*it].nObservations_ = 0;  // Set global ID.
+          backendFeatureTracking_->mlps_.features_[*it].nObservations_ = 0;
 
           // Store the pose and the bearing vectors for triangulation.
           backendFeatureTracking_->bearingsWithPosesAtInit_[*it].WrWM_ = state.WrWM();

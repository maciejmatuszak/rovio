/*
* Copyright (c) 2014, Autonomous Systems Lab
* All rights reserved.
*
* Redistribution and use in source and binary forms, with or without
* modification, are permitted provided that the following conditions are met:
* * Redistributions of source code must retain the above copyright
* notice, this list of conditions and the following disclaimer.
* * Redistributions in binary form must reproduce the above copyright
* notice, this list of conditions and the following disclaimer in the
* documentation and/or other materials provided with the distribution.
* * Neither the name of the Autonomous Systems Lab, ETH Zurich nor the
* names of its contributors may be used to endorse or promote products
* derived from this software without specific prior written permission.
*
* THIS SOFTWARE IS PROVIDED BY THE COPYRIGHT HOLDERS AND CONTRIBUTORS "AS IS" AND
* ANY EXPRESS OR IMPLIED WARRANTIES, INCLUDING, BUT NOT LIMITED TO, THE IMPLIED
* WARRANTIES OF MERCHANTABILITY AND FITNESS FOR A PARTICULAR PURPOSE ARE
* DISCLAIMED. IN NO EVENT SHALL THE COPYRIGHT HOLDER OR CONTRIBUTORS BE LIABLE
* FOR ANY DIRECT, INDIRECT, INCIDENTAL, SPECIAL, EXEMPLARY, OR CONSEQUENTIAL
* DAMAGES (INCLUDING, BUT NOT LIMITED TO, PROCUREMENT OF SUBSTITUTE GOODS OR
* SERVICES; LOSS OF USE, DATA, OR PROFITS; OR BUSINESS INTERRUPTION) HOWEVER
* CAUSED AND ON ANY THEORY OF LIABILITY, WHETHER IN CONTRACT, STRICT LIABILITY,
* OR TORT (INCLUDING NEGLIGENCE OR OTHERWISE) ARISING IN ANY WAY OUT OF THE USE
* OF THIS SOFTWARE, EVEN IF ADVISED OF THE POSSIBILITY OF SUCH DAMAGE.
*
*/

#ifndef ROVIO_ROVIO_FILTER_HPP_
#define ROVIO_ROVIO_FILTER_HPP_

#include "kindr/rotations/RotationEigen.hpp"
#include <Eigen/Dense>
#include "lightweight_filtering/FilterBase.hpp"
#include "lightweight_filtering/State.hpp"
#include "rovio/FilterStates.hpp"
#include "rovio/ImgUpdate.hpp"
#include "rovio/ImuPrediction.hpp"
#include "rovio/Camera.hpp"

namespace rot = kindr::rotations::eigen_impl;

namespace rovio {
/** \brief Class, defining the Rovio Filter.
 *
 *  @tparam FILTERSTATE - \ref rovio::FilterState
 */
template<typename FILTERSTATE>
class RovioFilter:public LWF::FilterBase<ImuPrediction<FILTERSTATE>,ImgUpdate<FILTERSTATE>>{
 public:
  typedef LWF::FilterBase<ImuPrediction<FILTERSTATE>,ImgUpdate<FILTERSTATE>> Base;
  using Base::init_;
  using Base::reset;
  using Base::predictionTimeline_;
  using Base::safe_;
  using Base::front_;
  using Base::readFromInfo;
  using Base::boolRegister_;
  using Base::intRegister_;
  using Base::doubleRegister_;
  using Base::mUpdates_;
  using Base::mPrediction_;
  using Base::stringRegister_;
  typedef typename Base::mtFilterState mtFilterState;
  typedef typename Base::mtPrediction mtPrediction;
  typedef typename Base::mtState mtState;
  rovio::Camera cameras_[mtState::nCam_]; // TODO IMG
  std::string cameraCalibrationFile_[mtState::nCam_];

  /** \brief Constructor. Initializes the filter.
   */
  RovioFilter(){
    std::get<0>(mUpdates_).setCamera(cameras_); // TODO IMG
    boolRegister_.registerScalar("Common.doVECalibration",init_.state_.aux().doVECalibration_);
    intRegister_.registerScalar("Common.depthType",init_.state_.aux().depthTypeInt_);
    for(int camID=0;camID<FILTERSTATE::mtState::nCam_;camID++){
      cameraCalibrationFile_[camID] = "calib.yaml";
      stringRegister_.registerScalar("Camera" + std::to_string(camID) + ".CalibrationFile",cameraCalibrationFile_[camID]);
<<<<<<< HEAD
      doubleRegister_.registerVector("Camera" + std::to_string(camID) + ".MrMC",init_.state_.template get<mtState::_aux>().MrMC_[camID]);
      doubleRegister_.registerQuaternion("Camera" + std::to_string(camID) + ".qCM",init_.state_.template get<mtState::_aux>().qCM_[camID]);
      doubleRegister_.removeScalarByVar(init_.state_.template get<mtState::_vep>(camID)(0));
      doubleRegister_.removeScalarByVar(init_.state_.template get<mtState::_vep>(camID)(1));
      doubleRegister_.removeScalarByVar(init_.state_.template get<mtState::_vep>(camID)(2));
      doubleRegister_.removeScalarByVar(init_.state_.template get<mtState::_vea>(camID).toImplementation().w());
      doubleRegister_.removeScalarByVar(init_.state_.template get<mtState::_vea>(camID).toImplementation().x());
      doubleRegister_.removeScalarByVar(init_.state_.template get<mtState::_vea>(camID).toImplementation().y());
      doubleRegister_.removeScalarByVar(init_.state_.template get<mtState::_vea>(camID).toImplementation().z());
      doubleRegister_.registerVector("Camera" + std::to_string(camID) + ".MrMC",init_.state_.template get<mtState::_vep>(camID));
      doubleRegister_.registerQuaternion("Camera" + std::to_string(camID) + ".qCM",init_.state_.template get<mtState::_vea>(camID));
=======
      doubleRegister_.registerVector("Camera" + std::to_string(camID) + ".MrMC",init_.state_.aux().MrMC_[camID]);
      doubleRegister_.registerQuaternion("Camera" + std::to_string(camID) + ".qCM",init_.state_.aux().qCM_[camID]);
      doubleRegister_.removeScalarByVar(init_.state_.MrMC(camID)(0));
      doubleRegister_.removeScalarByVar(init_.state_.MrMC(camID)(1));
      doubleRegister_.removeScalarByVar(init_.state_.MrMC(camID)(2));
      doubleRegister_.removeScalarByVar(init_.state_.qCM(camID).toImplementation().w());
      doubleRegister_.removeScalarByVar(init_.state_.qCM(camID).toImplementation().x());
      doubleRegister_.removeScalarByVar(init_.state_.qCM(camID).toImplementation().y());
      doubleRegister_.removeScalarByVar(init_.state_.qCM(camID).toImplementation().z());
      doubleRegister_.registerVector("Camera" + std::to_string(camID) + ".MrMC",init_.state_.MrMC(camID));
      doubleRegister_.registerQuaternion("Camera" + std::to_string(camID) + ".qCM",init_.state_.qCM(camID));
>>>>>>> 166c7e11
    }
    int ind;
    for(int i=0;i<FILTERSTATE::mtState::nMax_;i++){
      ind = mtState::template getId<mtState::_nor>(i);
      doubleRegister_.removeScalarByVar(init_.cov_(ind,ind));
      doubleRegister_.removeScalarByVar(init_.cov_(ind+1,ind+1));
      ind = mtState::template getId<mtState::_dep>(i);
      doubleRegister_.removeScalarByVar(init_.cov_(ind,ind));
      doubleRegister_.removeScalarByVar(init_.state_.dep(i));
      doubleRegister_.removeScalarByVar(init_.state_.CfP(i).q_.toImplementation().w());
      doubleRegister_.removeScalarByVar(init_.state_.CfP(i).q_.toImplementation().x());
      doubleRegister_.removeScalarByVar(init_.state_.CfP(i).q_.toImplementation().y());
      doubleRegister_.removeScalarByVar(init_.state_.CfP(i).q_.toImplementation().z());
    }
    std::get<0>(mUpdates_).doubleRegister_.removeScalarByVar(std::get<0>(mUpdates_).outlierDetection_.getMahalTh(0));
    std::get<0>(mUpdates_).doubleRegister_.registerScalar("MahalanobisTh",std::get<0>(mUpdates_).outlierDetection_.getMahalTh(0));
    std::get<0>(mUpdates_).outlierDetection_.setEnabledAll(true);
    boolRegister_.registerScalar("Common.verbose",std::get<0>(mUpdates_).verbose_);
    reset(0.0);
  }

  /** \brief Reloads the camera calibration for all cameras and resets the depth map type.
   */
  void refreshProperties(){
    for(int camID = 0;camID<mtState::nCam_;camID++){
      cameras_[camID].load(cameraCalibrationFile_[camID]); // TODO IMG
    }
    init_.state_.aux().depthMap_.setType(init_.state_.aux().depthTypeInt_);
  };

  /** \brief Destructor
   */
  ~RovioFilter(){};
//  void resetToImuPose(V3D WrWM, QPD qMW, double t = 0.0){
//    init_.state_.initWithImuPose(WrWM,qMW);
//    reset(t);
//  }

  /** \brief Resets the filter with an accelerometer measurement.
   *
   *  @param fMeasInit - Accelerometer measurement.
   *  @param t         - Current time. @todo check this
   */
  void resetWithAccelerometer(const V3D& fMeasInit, double t = 0.0){
    init_.initWithAccelerometer(fMeasInit);
    reset(t);
  }

  /** \brief Sets the transformation between IMU and Camera.
   *
   *  @param R_VM  -  Rotation matrix, expressing the orientation of the IMU  in Camera Cooridinates (IMU Coordinates -> Camera Coordinates).
   *  @param VrVM  -  Vector, pointing from the camera frame to the IMU frame, expressed in IMU Coordinates.
   *  @param camID -  ID of the considered camera.
   */
  void setExtrinsics(const Eigen::Matrix3d& R_CM, const Eigen::Vector3d& CrCM, const int camID = 0){
    rot::RotationMatrixAD R(R_CM);
<<<<<<< HEAD
    init_.state_.template get<mtState::_aux>().qCM_[camID] = QPD(R.getPassive());
    init_.state_.template get<mtState::_aux>().MrMC_[camID] = -init_.state_.template get<mtState::_aux>().qCM_[camID].inverseRotate(CrCM); // TODO: all filterstates
=======
    init_.state_.aux().qCM_[camID] = QPD(R.getPassive());
    init_.state_.aux().MrMC_[camID] = -init_.state_.aux().qCM_[camID].inverseRotate(CrCM); // TODO: all filterstates
>>>>>>> 166c7e11
  }
//  void resetToKeyframe(double t = 0.0) {
//    std::cout << "Reseting to keyframe" << std::endl;
//    double imuMeasTime = 0.0;
//    if(predictionTimeline_.getNextTime(t,imuMeasTime)){  // Find close accelerometer measurement
//      resetWithAccelerometer(predictionTimeline_.measMap_[imuMeasTime].template get<mtPrediction::mtMeas::_acc>(),t); // Initialize with accelerometer
//    } else {
//      reset(t);
//    }
//    safe_.state_.cloneCurrentToKeyframe(safe_.cov_,t);
//    front_ = safe_;
//  }
};

}


#endif /* ROVIO_ROVIO_FILTER_HPP_ */<|MERGE_RESOLUTION|>--- conflicted
+++ resolved
@@ -76,19 +76,6 @@
     for(int camID=0;camID<FILTERSTATE::mtState::nCam_;camID++){
       cameraCalibrationFile_[camID] = "calib.yaml";
       stringRegister_.registerScalar("Camera" + std::to_string(camID) + ".CalibrationFile",cameraCalibrationFile_[camID]);
-<<<<<<< HEAD
-      doubleRegister_.registerVector("Camera" + std::to_string(camID) + ".MrMC",init_.state_.template get<mtState::_aux>().MrMC_[camID]);
-      doubleRegister_.registerQuaternion("Camera" + std::to_string(camID) + ".qCM",init_.state_.template get<mtState::_aux>().qCM_[camID]);
-      doubleRegister_.removeScalarByVar(init_.state_.template get<mtState::_vep>(camID)(0));
-      doubleRegister_.removeScalarByVar(init_.state_.template get<mtState::_vep>(camID)(1));
-      doubleRegister_.removeScalarByVar(init_.state_.template get<mtState::_vep>(camID)(2));
-      doubleRegister_.removeScalarByVar(init_.state_.template get<mtState::_vea>(camID).toImplementation().w());
-      doubleRegister_.removeScalarByVar(init_.state_.template get<mtState::_vea>(camID).toImplementation().x());
-      doubleRegister_.removeScalarByVar(init_.state_.template get<mtState::_vea>(camID).toImplementation().y());
-      doubleRegister_.removeScalarByVar(init_.state_.template get<mtState::_vea>(camID).toImplementation().z());
-      doubleRegister_.registerVector("Camera" + std::to_string(camID) + ".MrMC",init_.state_.template get<mtState::_vep>(camID));
-      doubleRegister_.registerQuaternion("Camera" + std::to_string(camID) + ".qCM",init_.state_.template get<mtState::_vea>(camID));
-=======
       doubleRegister_.registerVector("Camera" + std::to_string(camID) + ".MrMC",init_.state_.aux().MrMC_[camID]);
       doubleRegister_.registerQuaternion("Camera" + std::to_string(camID) + ".qCM",init_.state_.aux().qCM_[camID]);
       doubleRegister_.removeScalarByVar(init_.state_.MrMC(camID)(0));
@@ -100,7 +87,6 @@
       doubleRegister_.removeScalarByVar(init_.state_.qCM(camID).toImplementation().z());
       doubleRegister_.registerVector("Camera" + std::to_string(camID) + ".MrMC",init_.state_.MrMC(camID));
       doubleRegister_.registerQuaternion("Camera" + std::to_string(camID) + ".qCM",init_.state_.qCM(camID));
->>>>>>> 166c7e11
     }
     int ind;
     for(int i=0;i<FILTERSTATE::mtState::nMax_;i++){
@@ -157,13 +143,8 @@
    */
   void setExtrinsics(const Eigen::Matrix3d& R_CM, const Eigen::Vector3d& CrCM, const int camID = 0){
     rot::RotationMatrixAD R(R_CM);
-<<<<<<< HEAD
-    init_.state_.template get<mtState::_aux>().qCM_[camID] = QPD(R.getPassive());
-    init_.state_.template get<mtState::_aux>().MrMC_[camID] = -init_.state_.template get<mtState::_aux>().qCM_[camID].inverseRotate(CrCM); // TODO: all filterstates
-=======
     init_.state_.aux().qCM_[camID] = QPD(R.getPassive());
     init_.state_.aux().MrMC_[camID] = -init_.state_.aux().qCM_[camID].inverseRotate(CrCM); // TODO: all filterstates
->>>>>>> 166c7e11
   }
 //  void resetToKeyframe(double t = 0.0) {
 //    std::cout << "Reseting to keyframe" << std::endl;
